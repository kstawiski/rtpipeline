--- conflicted
+++ resolved
@@ -404,11 +404,7 @@
             }
             print_success "Created: $dicom_dir"
         else
-<<<<<<< HEAD
             print_error "DICOM directory is required. Exiting."
-=======
-            print_error "Input directory must exist. Aborting."
->>>>>>> 25d316c5
             exit 1
         fi
     fi
